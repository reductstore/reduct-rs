--- conflicted
+++ resolved
@@ -7,7 +7,6 @@
 
 ## [Unreleased]
 
-<<<<<<< HEAD
 ### Breaking Changes
 
 - Drop support for legacy code and ReductStore API versions below 1.13
@@ -23,13 +22,13 @@
 ## Removed
 
 - Remove legacy code in remove query, [PR-35](https://github.com/reductstore/reduct-rs/pull/35)
-=======
+
+
 ## [1.15.1] - 2025-05-27
 
 ### Changed
 
 - Minimal Rust version is 1.85, [PR-36](https://github.com/reductstore/reduct-rs/pull/36)
->>>>>>> e5716430
 
 ## [1.15.0] - 2025-05-07
 
